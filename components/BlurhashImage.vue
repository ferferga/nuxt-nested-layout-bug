<template>
  <div ref="card" class="absolute">
    <transition-group mode="in-out" name="fade" class="absolute">
      <blurhash-canvas
        v-if="checkImageHash"
        key="canvas"
        :hash="getImageHash"
        :width="width"
        :height="height"
        :punch="punch"
        class="absolute"
      />
      <img
        v-if="item.ImageTags && item.ImageTags.Primary"
        key="image"
        class="absolute"
        :src="image"
        v-bind="$attrs"
        @error="$emit('error')"
      />
    </transition-group>
  </div>
</template>

<script lang="ts">
import Vue from 'vue';
import { BaseItemDto, ImageType } from '@jellyfin/client-axios';
import imageHelper from '~/mixins/imageHelper';

export default Vue.extend({
  mixins: [imageHelper],
  props: {
    item: {
      type: Object as () => BaseItemDto,
      required: true
    },
    width: {
      type: Number,
      default: 32
    },
    height: {
      type: Number,
      default: 32
    },
    punch: {
      type: Number,
      default: 1
    },
    imageType: {
      type: String as () => ImageType,
      required: false,
      default: ImageType.Primary
    }
  },
  data() {
    return {
      image: ''
    };
  },
  computed: {
    checkImageHash(): boolean {
      if (
        (this.imageType === ImageType.Primary &&
          this.item.ImageBlurHashes?.Primary &&
          this.item.ImageTags?.Primary) ||
        (this.imageType === ImageType.Backdrop &&
          this.item.ImageBlurHashes?.Backdrop &&
          this.item.ImageTags &&
          this.item.BackdropImageTags) ||
        (this.imageType === ImageType.Thumb &&
          this.item.ImageBlurHashes?.Thumb &&
          this.item.ImageTags?.Thumb)
      ) {
        return true;
      }
      return false;
    },
    getImageHash(): string {
      switch (this.imageType) {
        case ImageType.Primary:
          if (
            this.item?.ImageTags?.Primary &&
            this.item.ImageBlurHashes?.Primary?.[this.item?.ImageTags?.Primary]
          ) {
            return this.item.ImageBlurHashes?.Primary?.[
              this.item?.ImageTags?.Primary
            ];
          }
          break;
        case ImageType.Thumb:
          if (
            this.item?.ImageTags?.Thumb &&
            this.item.ImageBlurHashes?.Thumb?.[this.item?.ImageTags?.Thumb]
          ) {
            return this.item.ImageBlurHashes?.Thumb?.[
              this.item?.ImageTags?.Thumb
            ];
          }
        // eslint-disable-next-line no-fallthrough
        case ImageType.Backdrop || ImageType.Thumb:
          if (
            this.item?.BackdropImageTags?.[0] &&
            this.item?.ImageBlurHashes?.Backdrop
          ) {
            return this.item?.ImageBlurHashes?.Backdrop?.[
              this.item?.BackdropImageTags?.[0]
            ];
          }
      }
      return '';
    },
    checkImage(): boolean {
      if (
        (this.imageType === ImageType.Primary &&
          this.item.ImageTags &&
          this.item.ImageTags.Primary) ||
        (this.imageType === ImageType.Backdrop &&
          this.item.ImageTags &&
          this.item.BackdropImageTags) ||
        (this.imageType === ImageType.Thumb &&
          this.item.ImageTags &&
          this.item.ImageTags.Thumb)
      ) {
        return true;
      } else return false;
    }
  },
  mounted(): void {
    if (this.checkImage) {
      const card = this.$refs.card as HTMLElement;
<<<<<<< HEAD
      this.image = this.getImageUrlForElement(ImageType.Primary, {
        item: this.item,
        element: card
      });
=======
      this.image = this.getImageUrlForElement(this.item, this.imageType, card);
>>>>>>> a973bcff
    }
  }
});
</script>

<style scoped>
.absolute {
  height: 100%;
  width: 100%;
  position: absolute;
  top: 0;
  left: 0;
  right: 0;
  bottom: 0;
}
img {
  object-fit: cover;
}
</style><|MERGE_RESOLUTION|>--- conflicted
+++ resolved
@@ -128,14 +128,10 @@
   mounted(): void {
     if (this.checkImage) {
       const card = this.$refs.card as HTMLElement;
-<<<<<<< HEAD
-      this.image = this.getImageUrlForElement(ImageType.Primary, {
+      this.image = this.getImageUrlForElement(this.imageType, {
         item: this.item,
         element: card
       });
-=======
-      this.image = this.getImageUrlForElement(this.item, this.imageType, card);
->>>>>>> a973bcff
     }
   }
 });
