--- conflicted
+++ resolved
@@ -1,106 +1,6 @@
 <template>
-<<<<<<< HEAD
-  <swiper
-    v-if="items.length > 0 && !$vuetify.breakpoint.mobile && loading"
-    ref="homeSwiper"
-    class="swiper"
-    :options="swiperOptions"
-    @slideChange="onSlideChange"
-  >
-    <swiper-slide v-for="item in items" :key="item.Id">
-      <div class="slide-backdrop">
-        <blurhash-image
-          :key="`${item.Id}-${reloadSentinel}`"
-          :item="getRelatedItem(item)"
-          :type="'Backdrop'"
-        />
-      </div>
-      <div class="slide-backdrop-overlay" />
-      <div class="slide-content">
-        <v-container class="mx-10 mt-5">
-          <v-row>
-            <v-col cols="5">
-              <v-img
-                v-if="
-                  item.ParentLogoImageTag ||
-                  (item.ImageTags && item.ImageTags.Logo)
-                "
-                max-width="50%"
-                aspect-ratio="2.58"
-                contain
-                :src="getLogo(item)"
-              />
-              <h1
-                v-else-if="item.Type === 'Episode'"
-                class="text-h2 text-truncate mb-2"
-              >
-                {{ item.SeriesName }}
-              </h1>
-              <h1
-                v-else-if="item.Type === 'MusicAlbum'"
-                class="text-h4 text-truncate mb-2"
-              >
-                {{ item.AlbumArtist }}
-              </h1>
-              <h1 v-else class="text-h2 text-truncate">{{ item.Name }}</h1>
-              <p
-                v-if="item.Type === 'Episode'"
-                class="mb-n1 text-truncate text-subtitle-2"
-              >
-                {{ item.SeasonName }}
-                {{ $t('episodeNumber', { episodeNumber: item.IndexNumber }) }}
-              </p>
-              <h2 v-else-if="item.Taglines" class="text-truncate">
-                {{ item.Taglines[0] }}
-              </h2>
-              <h2 v-if="item.Type === 'Episode'" class="text-h4 text-truncate">
-                {{ item.Name }}
-              </h2>
-              <h2
-                v-else-if="item.Type === 'MusicAlbum'"
-                class="text-h2 text-truncate"
-              >
-                {{ item.Name }}
-              </h2>
-              <media-info
-                :item="item"
-                year
-                tracks
-                runtime
-                rating
-                class="mt-2"
-              />
-              <!-- eslint-disable-next-line vue/no-v-html -->
-              <p class="mt-2" v-html="getOverview(item)" />
-              <v-btn
-                class="mr-2"
-                color="primary"
-                min-width="8em"
-                depressed
-                rounded
-                nuxt
-                :to="`item/${item.Id}/play`"
-                >{{ $t('play') }}</v-btn
-              >
-              <v-btn
-                min-width="12em"
-                outlined
-                rounded
-                nuxt
-                :to="`item/${item.Id}`"
-                >{{ $t('viewDetails') }}</v-btn
-              >
-            </v-col>
-          </v-row>
-        </v-container>
-      </div>
-    </swiper-slide>
-    <div slot="pagination" class="swiper-pagination"></div>
-  </swiper>
-=======
-  <div v-if="items.length > 0" class="swiperContainer">
+  <div v-if="items.length > 0 && !loading" class="swiperContainer">
     <swiper
-      v-if="items.length > 0"
       ref="homeSwiper"
       class="swiper"
       :options="swiperOptions"
@@ -109,12 +9,13 @@
       @touchEnd="onTouch"
     >
       <swiper-slide v-for="item in items" :key="item.Id">
-        <div
-          class="slide-backdrop"
-          :style="{
-            backgroundImage: `url('${getBackdrop(item)}')`
-          }"
-        />
+        <div class="slide-backdrop">
+          <blurhash-image
+            :key="`${item.Id}-${reloadSentinel}`"
+            :item="getRelatedItem(item)"
+            :type="'Backdrop'"
+          />
+        </div>
         <div class="slide-content">
           <v-container
             fill-height
@@ -213,16 +114,12 @@
       @on-progress-clicked="onProgressClicked"
     />
   </div>
->>>>>>> 6298280d
 </template>
 
 <script lang="ts">
 import Vue from 'vue';
 import Swiper, { SwiperOptions } from 'swiper';
-<<<<<<< HEAD
-=======
 import { mapActions } from 'vuex';
->>>>>>> 6298280d
 import { BaseItemDto, ImageType, ItemFields } from '@jellyfin/client-axios';
 import htmlHelper from '~/mixins/htmlHelper';
 import imageHelper from '~/mixins/imageHelper';
@@ -232,17 +129,13 @@
   data() {
     return {
       items: [] as BaseItemDto[],
-<<<<<<< HEAD
       reloadSentinel: 0,
       pages: 10,
       relatedItems: {} as { [k: number]: BaseItemDto },
-      loading: false,
-=======
+      loading: true,
       currentIndex: 0,
-      pages: 10,
       slideDuration: 7000,
       isPaused: false,
->>>>>>> 6298280d
       swiperOptions: {
         initialSlide: 0,
         loop: true,
@@ -261,7 +154,6 @@
         imageTypeLimit: 1
       })
     ).data;
-<<<<<<< HEAD
 
     // TODO: Server should include a ParentImageBlurhashes property, so we don't need to do a call
     // for the parent items. Revisit this once proper changes are done.
@@ -274,20 +166,6 @@
         id = i?.AlbumArtists?.[0].Id as string;
       } else if (i.ParentLogoItemId) {
         id = i?.ParentLogoItemId as string;
-=======
-  },
-  methods: {
-    ...mapActions('playbackManager', ['play']),
-    getBackdrop(item: BaseItemDto): string {
-      if (item.Type === 'Episode') {
-        return this.getImageUrlForElement(ImageType.Backdrop, {
-          itemId: item.SeriesId
-        });
-      } else if (item.Type === 'MusicAlbum') {
-        return this.getImageUrlForElement(ImageType.Backdrop, {
-          itemId: item.AlbumArtists?.[0].Id
-        });
->>>>>>> 6298280d
       } else {
         continue;
       }
@@ -301,9 +179,10 @@
 
       this.relatedItems[key] = itemData;
     }
-    this.loading = true;
+    this.loading = false;
   },
   methods: {
+    ...mapActions('playbackManager', ['play']),
     getRelatedItem(item: BaseItemDto): BaseItemDto {
       const rItem = this.relatedItems[this.items.indexOf(item)];
       if (!rItem) {
@@ -318,19 +197,11 @@
         return '';
       }
     },
-<<<<<<< HEAD
     getLogo(item: BaseItemDto): string {
       const relatedItem = this.getRelatedItem(item);
       return this.getImageUrlForElement(ImageType.Logo, {
         itemId: relatedItem.Id
       });
-    },
-    onSlideChange(): void {
-      const currentIndex = ((this.$refs.homeSwiper as Vue).$swiper as Swiper)
-        .realIndex;
-      if (currentIndex === 0 || currentIndex === this.pages - 1) {
-        this.forceReload();
-      }
     },
     // HACK: Vue-awesome-swiper seems to have a bug where the components inside of duplicated slides (when loop is enabled,
     // swiper creates a duplicate of the first one, so visually it looks like you started all over before repositioning all the DOM)
@@ -341,10 +212,13 @@
     forceReload(): void {
       this.reloadSentinel = 1;
       this.reloadSentinel = 0;
-=======
+    },
     onSlideChange(): void {
       this.currentIndex = ((this.$refs.homeSwiper as Vue)
         .$swiper as Swiper).realIndex;
+      if (this.currentIndex === 0 || this.currentIndex === this.pages - 1) {
+        this.forceReload();
+      }
     },
     onTouch(): void {
       this.isPaused = !this.isPaused;
@@ -354,7 +228,6 @@
     },
     onProgressClicked(index: number): void {
       ((this.$refs.homeSwiper as Vue).$swiper as Swiper).slideToLoop(index);
->>>>>>> 6298280d
     }
   }
 });
