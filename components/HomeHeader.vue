--- conflicted
+++ resolved
@@ -15,22 +15,11 @@
         <v-container class="mx-10 mt-5">
           <v-row>
             <v-col cols="5">
-<<<<<<< HEAD
               <blurhash-image
                 v-if="item.ImageTags && item.ImageTags.Logo"
                 :item="getRelatedItem(item)"
                 :type="'Logo'"
-=======
-              <v-img
-                v-if="
-                  item.ParentLogoImageTag ||
-                  (item.ImageTags && item.ImageTags.Logo)
-                "
-                max-width="50%"
-                aspect-ratio="2.58"
-                contain
-                :src="getLogo(item)"
->>>>>>> c891b512
+                class="contain"
               />
               <h1
                 v-else-if="item.Type === 'Episode'"
@@ -138,48 +127,17 @@
         imageTypeLimit: 1
       })
     ).data;
-<<<<<<< HEAD
 
     for (const [key, i] of this.items.entries()) {
       let id: string;
-      if (i.Type === 'Episode') {
+      if (i.Type === 'Episode' && i.SeriesId) {
         id = i?.SeriesId as string;
       } else if (i.Type === 'MusicAlbum') {
         id = i?.AlbumArtists?.[0].Id as string;
+      } else if (i.ParentLogoItemId) {
+        id = i?.ParentLogoItemId as string;
       } else {
         continue;
-=======
-  },
-  methods: {
-    getBackdrop(item: BaseItemDto): string {
-      if (item.Type === 'Episode') {
-        return this.getImageUrlForElement(ImageType.Backdrop, {
-          itemId: item.SeriesId
-        });
-      } else if (item.Type === 'MusicAlbum') {
-        return this.getImageUrlForElement(ImageType.Backdrop, {
-          itemId: item.AlbumArtists?.[0].Id
-        });
-      } else {
-        return this.getImageUrlForElement(ImageType.Backdrop, {
-          itemId: item.Id
-        });
-      }
-    },
-    getLogo(item: BaseItemDto): string {
-      if (item.Type === 'Episode' && item.SeriesId) {
-        return this.getImageUrlForElement(ImageType.Logo, {
-          itemId: item.SeriesId
-        });
-      } else if (item.ParentLogoItemId) {
-        return this.getImageUrlForElement(ImageType.Logo, {
-          itemId: item.ParentLogoItemId as string
-        });
-      } else {
-        return this.getImageUrlForElement(ImageType.Logo, {
-          item
-        });
->>>>>>> c891b512
       }
 
       const itemData = (
@@ -188,6 +146,7 @@
           itemId: id
         })
       ).data;
+
       this.relatedItems[key] = itemData;
     }
     this.loaded = true;
