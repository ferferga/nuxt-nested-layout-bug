<template>
  <div>
    <v-form
      ref="form"
      v-model="validInputs"
      :disabled="loginIn"
      @submit.prevent="userLogin"
    >
      <v-text-field
        v-model="serverUrl"
        outlined
        :label="$t('serverAddress')"
        type="url"
        :rules="rules.serverUrlTest"
        required
      ></v-text-field>
      <v-text-field
        v-model="login.username"
        outlined
        :label="$t('username')"
        :rules="[(v) => !!v || $t('usernameRequired')]"
        required
      ></v-text-field>
      <v-text-field
        v-model="login.pw"
        outlined
        :label="$t('password')"
        :append-icon="showPassword ? 'mdi-eye-off' : 'mdi-eye'"
        :type="showPassword ? 'text' : 'password'"
        @click:append="() => (showPassword = !showPassword)"
      ></v-text-field>
<<<<<<< HEAD
      <v-btn
        :disabled="!validInputs"
        :loading="loginIn"
        block
        large
        color="primary"
        type="submit"
        >{{ $t('signIn') }}</v-btn
      >
=======
      <v-row align="center" no-gutters>
        <v-col class="mr-2">
          <v-btn
            :disabled="!validInputs"
            :loading="loginIn"
            block
            large
            color="primary"
            type="submit"
            >submit</v-btn
          >
        </v-col>
        <v-col cols="auto">
          <locale-switcher />
        </v-col>
      </v-row>
>>>>>>> 3011d1b5
    </v-form>
  </div>
</template>

<script lang="ts">
import Vue from 'vue';

export default Vue.extend({
  data() {
    return {
      serverUrl: '',
      login: {
        username: '',
        pw: ''
      },
      showPassword: false,
      validInputs: false,
      loginIn: false,
      rules: {
        serverUrlTest: [
          (v: string) => !!v || this.$t('serverAddressRequired'),
          (v: string) =>
            /^https?:\/\/.+/.test(v) || this.$t('serverAddressMustBeUrl')
        ]
      }
    };
  },
  methods: {
    async userLogin() {
      this.loginIn = true;
      try {
        this.$axios.setBaseURL(this.serverUrl);

        const response = await this.$auth.loginWith('local', {
          data: this.login
        });

        const accessToken = `MediaBrowser Client="Jellyfin Web", Device="Firefox", DeviceId="TW96aWxsYS81LjAgKFgxMTsgTGludXggeDg2XzY0OyBydjo3Ny4wKSBHZWNrby8yMDEwMDEwMSBGaXJlZm94Lzc3LjB8MTU5NTQ1MTYzMzE4OQ11", Version="10.7.0", Token="${response.data.AccessToken}"`;

        this.$auth.setUserToken(
          // TODO: Generate the token properly
          accessToken
        );
        this.$auth.setUser(response.data.User);
        this.$user.set(response.data.User.Id, this.serverUrl, accessToken);
      } catch (error) {
        let errorMessage = this.$t('unexpectedError');

        if (!error.response) {
          errorMessage = this.$t('serverNotFound');
        } else if (error.response.status === 500) {
          errorMessage = this.$t('incorrectUsernameOrPassword');
        } else if (error.response.status === 400) {
          errorMessage = this.$t('badRequest');
        }

        this.loginIn = false;
        this.$snackbar(errorMessage as string, 'error');
      }
    }
  }
});
</script>

<style scoped>
/* HACK: Snackbar positioning -- See: https://github.com/vuetifyjs/vuetify/issues/11781#issuecomment-655689025 */
div.v-snack:not(.v-snack--absolute) {
  height: 100%;
}
</style><|MERGE_RESOLUTION|>--- conflicted
+++ resolved
@@ -29,17 +29,6 @@
         :type="showPassword ? 'text' : 'password'"
         @click:append="() => (showPassword = !showPassword)"
       ></v-text-field>
-<<<<<<< HEAD
-      <v-btn
-        :disabled="!validInputs"
-        :loading="loginIn"
-        block
-        large
-        color="primary"
-        type="submit"
-        >{{ $t('signIn') }}</v-btn
-      >
-=======
       <v-row align="center" no-gutters>
         <v-col class="mr-2">
           <v-btn
@@ -49,14 +38,13 @@
             large
             color="primary"
             type="submit"
-            >submit</v-btn
+            >{{ $t('signIn') }}</v-btn
           >
         </v-col>
         <v-col cols="auto">
           <locale-switcher />
         </v-col>
       </v-row>
->>>>>>> 3011d1b5
     </v-form>
   </div>
 </template>
